"""This module combines components into a site installation."""
from typing import Any, Dict, List

from cryptography.hazmat.backends import default_backend
from cryptography.hazmat.primitives.asymmetric import rsa

from proof_of_concept.asset import Asset
from proof_of_concept.asset_store import AssetStore
from proof_of_concept.ddm_client import DDMClient
from proof_of_concept.local_workflow_runner import LocalWorkflowRunner
from proof_of_concept.policy import PolicyEvaluator, Rule
from proof_of_concept.policy_replication import PolicySource
from proof_of_concept.replication import (
    CanonicalStore, ReplicableArchive, ReplicationServer)
from proof_of_concept.workflow import Job
from proof_of_concept.workflow_engine import GlobalWorkflowRunner


class Site:
    """Represents a single DDM peer installation."""
    def __init__(
            self, name: str, administrator: str,
            namespace: str, stored_data: List[Asset],
            rules: List[Rule]) -> None:
        """Create a Site.

        Also registers its runner and store in the global registry.

        Args:
            name: Name of the site
            administrator: Party which administrates this site.
            namespace: Namespace used by this site.
            stored_data: Data sets stored at this site.
            rules: A policy to adhere to.

        """
        # Metadata
        self.name = name
        self.administrator = administrator
        self.namespace = namespace

        self._ddm_client = DDMClient(administrator)

        # Register party with DDM
        self._private_key = rsa.generate_private_key(
                public_exponent=65537,
                key_size=2048,
                backend=default_backend())

        self._ddm_client.register_party(
                self.administrator, self.namespace,
                self._private_key.public_key())

        # Register site with DDM
        self._ddm_client.register_site(self.name + '-site', administrator)

        # Policy support
        self._policy_archive = ReplicableArchive[Rule]()
        self._policy_store = CanonicalStore[Rule](self._policy_archive)
        for rule in rules:
            rule.sign(self._private_key)
            self._policy_store.insert(rule)
        self.policy_server = ReplicationServer[Rule](
                self._policy_archive, 10.0)
        self._ddm_client.register_policy_server(
                self.name + '-site', self.namespace, self.policy_server)

        self._policy_source = PolicySource(
                self._ddm_client, self._policy_store)
        self._policy_evaluator = PolicyEvaluator(self._policy_source)

        # Server side
        self.store = AssetStore(name + '-store', self._policy_evaluator)
<<<<<<< HEAD
        self._ddm_client.register_store(self.name + '-site', self.store)
        for key, val in stored_data.items():
            self.store.store(key, val, Metadata(Job.niljob(key), 'dataset'))
            self._ddm_client.register_asset(key, self.store.name)
=======
        self._ddm_client.register_store(administrator, self.store)
        for asset in stored_data:
            self.store.store(asset)
            self._ddm_client.register_asset(asset.id, self.store.name)
>>>>>>> 5ec5443f

        self.runner = LocalWorkflowRunner(
                name + '-runner', administrator,
                self._policy_evaluator, self.store)
        self._ddm_client.register_runner(
               self.name + '-site', administrator, self.runner)

        # Client side
        self._workflow_engine = GlobalWorkflowRunner(
                self._policy_evaluator, self._ddm_client)

    def __repr__(self) -> str:
        """Return a string representation of this object."""
        return 'Site({})'.format(self.name)

    def run_job(self, job: Job) -> Dict[str, Any]:
        """Run a workflow on behalf of the party running this site."""
        return self._workflow_engine.execute(self.administrator, job)<|MERGE_RESOLUTION|>--- conflicted
+++ resolved
@@ -71,17 +71,10 @@
 
         # Server side
         self.store = AssetStore(name + '-store', self._policy_evaluator)
-<<<<<<< HEAD
         self._ddm_client.register_store(self.name + '-site', self.store)
-        for key, val in stored_data.items():
-            self.store.store(key, val, Metadata(Job.niljob(key), 'dataset'))
-            self._ddm_client.register_asset(key, self.store.name)
-=======
-        self._ddm_client.register_store(administrator, self.store)
         for asset in stored_data:
             self.store.store(asset)
             self._ddm_client.register_asset(asset.id, self.store.name)
->>>>>>> 5ec5443f
 
         self.runner = LocalWorkflowRunner(
                 name + '-runner', administrator,
