"""This module combines components into a site installation."""
import logging
from typing import Any, Dict, List

from cryptography.hazmat.backends import default_backend
from cryptography.hazmat.primitives.asymmetric import rsa

from proof_of_concept.asset import Asset
from proof_of_concept.asset_store_server import AssetStoreClient
from proof_of_concept.ddm_client import DDMClient
from proof_of_concept.local_workflow_runner import LocalWorkflowRunner
from proof_of_concept.policy import PolicyEvaluator, Rule
from proof_of_concept.policy_replication import PolicySource
from proof_of_concept.replication import (
    CanonicalStore, ReplicableArchive, ReplicationServer)
from proof_of_concept.workflow import Job
from proof_of_concept.workflow_engine import GlobalWorkflowRunner

logger = logging.getLogger(__file__)


class Site:
    """Represents a single DDM peer installation."""
    def __init__(
            self, name: str, administrator: str,
            namespace: str, stored_data: List[Asset],
            rules: List[Rule],
            asset_store_port: int) -> None:
        """Create a Site.

        Also registers its runner and store in the global registry.

        Args:
            name: Name of the site
            administrator: Party which administrates this site.
            namespace: Namespace used by this site.
            stored_data: Data sets stored at this site.
            rules: A policy to adhere to.
            asset_store_port: Port of asset store server for this site
        """
        # Metadata
        self.name = name
        self.administrator = administrator
        self.namespace = namespace

        self._ddm_client = DDMClient(administrator)

        # Register party with DDM
        self._private_key = rsa.generate_private_key(
                public_exponent=65537,
                key_size=2048,
                backend=default_backend())

        self._ddm_client.register_party(
                self.administrator, self.namespace,
                self._private_key.public_key())

        # Register site with DDM
        self._ddm_client.register_site(self.name + '-site', administrator)

        # Policy support
        self._policy_archive = ReplicableArchive[Rule]()
        self._policy_store = CanonicalStore[Rule](self._policy_archive)
        for rule in rules:
            rule.sign(self._private_key)
            self._policy_store.insert(rule)
        self.policy_server = ReplicationServer[Rule](
                self._policy_archive, 10.0)
        self._ddm_client.register_policy_server(
                self.name + '-site', self.namespace, self.policy_server)

        self._policy_source = PolicySource(
                self._ddm_client, self._policy_store)
        self._policy_evaluator = PolicyEvaluator(self._policy_source)

        # Server side
<<<<<<< HEAD
        self.store = AssetStoreClient(name=name + '-store',
                                      policy_evaluator=self._policy_evaluator,
                                      port=asset_store_port)
        self._ddm_client.register_store(administrator, self.store)
=======
        self.store = AssetStore(name + '-store', self._policy_evaluator)
        self._ddm_client.register_store(self.name + '-site', self.store)
>>>>>>> a49fe104
        for asset in stored_data:
            self.store.store(asset)
            self._ddm_client.register_asset(asset.id, self.store.name)

        self.runner = LocalWorkflowRunner(
                name + '-runner', administrator,
                self._policy_evaluator, self.store)
        self._ddm_client.register_runner(
               self.name + '-site', administrator, self.runner)

        # Client side
        self._workflow_engine = GlobalWorkflowRunner(
                self._policy_evaluator, self._ddm_client)

    def __repr__(self) -> str:
        """Return a string representation of this object."""
        return 'Site({})'.format(self.name)

    def run_job(self, job: Job) -> Dict[str, Any]:
        """Run a workflow on behalf of the party running this site."""
        logger.info('Starting job execution')
        return self._workflow_engine.execute(self.administrator, job)<|MERGE_RESOLUTION|>--- conflicted
+++ resolved
@@ -74,15 +74,10 @@
         self._policy_evaluator = PolicyEvaluator(self._policy_source)
 
         # Server side
-<<<<<<< HEAD
         self.store = AssetStoreClient(name=name + '-store',
                                       policy_evaluator=self._policy_evaluator,
                                       port=asset_store_port)
-        self._ddm_client.register_store(administrator, self.store)
-=======
-        self.store = AssetStore(name + '-store', self._policy_evaluator)
         self._ddm_client.register_store(self.name + '-site', self.store)
->>>>>>> a49fe104
         for asset in stored_data:
             self.store.store(asset)
             self._ddm_client.register_asset(asset.id, self.store.name)
