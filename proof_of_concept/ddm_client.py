"""Functionality for connecting to other DDM sites."""
from typing import List, Tuple

from cryptography.hazmat.primitives.asymmetric.rsa import RSAPublicKey

from proof_of_concept.asset import Asset
from proof_of_concept.definitions import (
<<<<<<< HEAD
        IAssetStore, ILocalWorkflowRunner, IPolicyServer, Metadata, Plan)
from proof_of_concept.workflow import Job, Workflow
from proof_of_concept.registry import (
        global_registry, AssetStoreDescription, RegisteredObject,
        NamespaceDescription, PolicyServerDescription, RunnerDescription)
from proof_of_concept.replication import Replica
=======
    IAssetStore, ILocalWorkflowRunner, IPolicyServer, Plan)
from proof_of_concept.registry import global_registry
from proof_of_concept.workflow import Job
>>>>>>> 5ec5443f


class DDMClient:
    """Handles connecting to global registry, runners and stores."""
    def __init__(self, party: str) -> None:
        """Create a DDMClient.

        Args:
            party: The party on whose behalf this client acts.

        """
        self._party = party
        self._registry_replica = Replica[RegisteredObject](
                global_registry.replication_server)

    def register_party(
            self, name: str, namespace: str, public_key: RSAPublicKey) -> None:
        """Register a party with the Registry.

        Args:
            name: Name of the party.
            namespace: ID namespace owned by this party.
            public_key: Public key of this party.

        """
        global_registry.register_party(name, namespace, public_key)

    def register_site(self, name: str, admin_name: str) -> None:
        """Register a site with the Registry.

        Args:
            name: Name of the site.
            admin_name: Name of the administrating party.
        """
        global_registry.register_site(name, admin_name)

    def register_runner(
            self, site_name: str, admin_name: str, runner: ILocalWorkflowRunner
            ) -> None:
        """Register a LocalWorkflowRunner with the Registry.

        Args:
            site_name: Name of the site where this runner is.
            admin_name: The party administrating this runner.
            runner: The runner to register.

        """
        global_registry.register_runner(site_name, admin_name, runner)

    def register_store(self, admin: str, store: IAssetStore) -> None:
        """Register a AssetStore with the Registry.

        Args:
            admin: The party administrating this runner.
            store: The data store to register.

        """
        global_registry.register_store(admin, store)

    def register_policy_server(
            self, site_name: str, namespace: str, server: IPolicyServer
            ) -> None:
        """Register a policy server with the registry.

        Args:
            site_name: The site at which this server is located.
            namespace: The namespace containing the assets this policy
                    server serves policy for.
            server: The data store to register.

        """
        global_registry.register_policy_server(site_name, namespace, server)

    def register_asset(self, asset_id: str, store_name: str) -> None:
        """Register an Asset with the Registry.

        Args:
            asset_id: The id of the asset to register.
            store_name: Name of the store where it can be found.

        """
        global_registry.register_asset(asset_id, store_name)

    def get_public_key_for_ns(self, namespace: str) -> RSAPublicKey:
        """Get the public key of the owner of a namespace."""
        owner = None
        self._registry_replica.update()
        for o in self._registry_replica.objects:
            if isinstance(o, NamespaceDescription) and o.name == namespace:
                return o.owner.public_key
        raise RuntimeError('Namespace {} not found'.format(namespace))

    def list_runners(self) -> List[str]:
        """Returns a list of id's of available runners."""
        self._registry_replica.update()
        runners = list()    # type: List[str]
        for o in self._registry_replica.objects:
            if isinstance(o, RunnerDescription):
                runners.append(o.runner.name)
        return runners

    def get_target_store(self, runner_name: str) -> str:
        """Returns the name of the target store of the given runner."""
        runner_desc = self._get_runner(runner_name)
        return runner_desc.runner.target_store()

    def get_runner_administrator(self, runner_name: str) -> str:
        """Returns the name of the party administrating a runner."""
        self._registry_replica.update()
        for o in self._registry_replica.objects:
            if isinstance(o, RunnerDescription):
                if o.runner.name == runner_name:
                    return o.site.admin.name
        raise RuntimeError('Runner {} not found'.format(runner_name))

    def get_store_administrator(self, store_name: str) -> str:
        """Returns the name of the party administrating a store."""
        store = self._get_store(store_name)
        return store.site.admin.name

    def list_policy_servers(self) -> List[Tuple[str, IPolicyServer]]:
        """List all known policy servers.

        Return:
            A list of all registered policy servers and their
                    namespaces.

        """
        self._registry_replica.update()

        result = list()     # type: List[Tuple[str, IPolicyServer]]
        for o in self._registry_replica.objects:
            if isinstance(o, PolicyServerDescription):
                result.append((o.namespace.name, o.server))
        return result

    @staticmethod
    def get_asset_location(asset_id: str) -> str:
        """Returns the name of the store which stores this asset."""
        return global_registry.get_asset_location(asset_id)

    def retrieve_asset(self, store_id: str, asset_id: str
                       ) -> Asset:
        """Obtains a data item from a store."""
<<<<<<< HEAD
        store_desc = self._get_store(store_id)
        return store_desc.store.retrieve(name, self._party)
=======
        store = global_registry.get_store(store_id)
        return store.retrieve(asset_id, self._party)
>>>>>>> 5ec5443f

    @staticmethod
    def submit_job(runner_id: str, job: Job, plan: Plan) -> None:
        """Submits a job for execution to a local runner.

        Args:
            runner_id: The runner to submit to.
            job: The job to submit.
            plan: The plan to execute the workflow to.

        """
        runner_desc = self._get_runner(runner_id)
        return runner_desc.runner.execute_job(job, plan)

    def _get_runner(self, runner_name: str) -> RunnerDescription:
        """Returns the runner with the given name."""
        self._registry_replica.update()
        for o in self._registry_replica.objects:
            if isinstance(o, RunnerDescription):
                if o.runner.name == runner_name:
                    return o
        raise RuntimeError('Runner {} not found'.format(runner_name))

    def _get_store(self, store_name: str) -> AssetStoreDescription:
        """Returns the store with the given name."""
        self._registry_replica.update()
        for o in self._registry_replica.objects:
            if isinstance(o, AssetStoreDescription):
                if o.store.name == store_name:
                    return o
        raise RuntimeError('Store {} not found'.format(store_name))<|MERGE_RESOLUTION|>--- conflicted
+++ resolved
@@ -5,18 +5,12 @@
 
 from proof_of_concept.asset import Asset
 from proof_of_concept.definitions import (
-<<<<<<< HEAD
-        IAssetStore, ILocalWorkflowRunner, IPolicyServer, Metadata, Plan)
+        IAssetStore, ILocalWorkflowRunner, IPolicyServer, Plan)
 from proof_of_concept.workflow import Job, Workflow
 from proof_of_concept.registry import (
         global_registry, AssetStoreDescription, RegisteredObject,
         NamespaceDescription, PolicyServerDescription, RunnerDescription)
 from proof_of_concept.replication import Replica
-=======
-    IAssetStore, ILocalWorkflowRunner, IPolicyServer, Plan)
-from proof_of_concept.registry import global_registry
-from proof_of_concept.workflow import Job
->>>>>>> 5ec5443f
 
 
 class DDMClient:
@@ -161,16 +155,10 @@
     def retrieve_asset(self, store_id: str, asset_id: str
                        ) -> Asset:
         """Obtains a data item from a store."""
-<<<<<<< HEAD
         store_desc = self._get_store(store_id)
-        return store_desc.store.retrieve(name, self._party)
-=======
-        store = global_registry.get_store(store_id)
-        return store.retrieve(asset_id, self._party)
->>>>>>> 5ec5443f
+        return store_desc.store.retrieve(asset_id, self._party)
 
-    @staticmethod
-    def submit_job(runner_id: str, job: Job, plan: Plan) -> None:
+    def submit_job(self, runner_id: str, job: Job, plan: Plan) -> None:
         """Submits a job for execution to a local runner.
 
         Args:
