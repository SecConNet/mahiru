"""Classes for describing assets."""
from typing import Any, Dict, Optional

from proof_of_concept.workflow import Job


class Metadata:
    """Stores metadata for stored assets.

    Attributes:
        job (Job): A minimal job that will generate this asset.
        item (str): The item in the job's workflow corresponding to
                this asset.

    """

    def __init__(self, job: Job, item: str) -> None:
        """Create a Metadata object.

        Args:
            job: A minimal job that will generate this asset.
            item: The item in the job's workflow corresponding to this
                    asset.

        """
        self.job = job
        self.item = item


class Asset:
    """Asset, a representation of a computation or piece of data."""

<<<<<<< HEAD
    def __init__(
            self, id: str, data: Any, metadata: Optional[Metadata] = None):
=======
    def __init__(self, id: str, data: Any,
                 metadata: Optional[Metadata] = None):
>>>>>>> 24ae185a
        """Constructor.

        Args:
            id: Name of the asset
            data: Data related to the asset
            metadata: Metadata related to the asset. If no metadata is
                passed, metadata is set to a niljob, indicating that
                this is an asset that is not the product of some
                workflow.

        """
        if metadata is None:
            metadata = Metadata(Job.niljob(id), 'dataset')
        self.id = id
        self.data = data
        self.metadata = metadata


class ComputeAsset(Asset):
    """Compute asset, represents a computing step, i.e. software."""

    def run(self, inputs: Dict[str, Any]) -> Dict[str, Any]:
        """Run compute step.

         For now this executes one of several simple
         algorithms depending on the name attribute.

        Args:
            inputs: inputs for the compute step, a dictionary keyed by
            variable name with corresponding values.

        Returns:
            outputs: outputs for the compute step, a dictionary keyed by
                variable name with corresponding values.

        """
        outputs = dict()  # type: Dict[str, Any]
        if self.id == 'id:ddm_ns/software/combine':
            outputs['y'] = [inputs['x1'], inputs['x2']]
        elif self.id == 'id:ddm_ns/software/anonymise':
            outputs['y'] = [x - 10 for x in inputs['x1']]
        elif self.id == 'id:ddm_ns/software/aggregate':
            outputs['y'] = sum(inputs['x1']) / len(inputs['x1'])
        elif self.id == 'id:party2_ns/software/addition':
            outputs['y'] = inputs['x1'] + inputs['x2']
        else:
            raise RuntimeError('Unknown compute asset')
        return outputs


class DataAsset(Asset):
    """Data asset, represents a data set."""<|MERGE_RESOLUTION|>--- conflicted
+++ resolved
@@ -30,13 +30,8 @@
 class Asset:
     """Asset, a representation of a computation or piece of data."""
 
-<<<<<<< HEAD
-    def __init__(
-            self, id: str, data: Any, metadata: Optional[Metadata] = None):
-=======
     def __init__(self, id: str, data: Any,
                  metadata: Optional[Metadata] = None):
->>>>>>> 24ae185a
         """Constructor.
 
         Args:
