--- conflicted
+++ resolved
@@ -53,26 +53,6 @@
             KeyError: If no asset with the given id is stored here.
 
         """
-<<<<<<< HEAD
-        print(
-                '{} servicing request from {} for data {}, '.format(
-                    self, requester, asset_id),
-                end='')
-        asset = self._assets[asset_id]
-        return asset
-        # try:
-        #     asset = self._assets[asset_id]
-        #     perms = self._permission_calculator.calculate_permissions(
-        #             asset.metadata.job)
-        #     perm = perms[asset.metadata.item]
-        #     if not self._policy_evaluator.may_access(perm, requester):
-        #         raise RuntimeError('Security error, access denied')
-        #     print('sending...')
-        #     return asset
-        # except KeyError:
-        #     print('not found.')
-        #     raise
-=======
         logger.info(f'{self}: servicing request from {requester} for data: '
                     f'{asset_id}')
         try:
@@ -88,5 +68,4 @@
         except KeyError:
             logger.info(f'{self}: Asset {asset_id} not found'
                         f'(requester = {requester}).')
-            raise
->>>>>>> 24ae185a
+            raise